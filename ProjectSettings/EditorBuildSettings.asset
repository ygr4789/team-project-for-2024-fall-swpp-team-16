%YAML 1.1
%TAG !u! tag:unity3d.com,2011:
--- !u!1045 &1
EditorBuildSettings:
  m_ObjectHideFlags: 0
  serializedVersion: 2
  m_Scenes:
  - enabled: 1
    path: Assets/01.Scenes/TitleScene.unity
    guid: 943f5a513a343be4bb80812a580e4b6d
  - enabled: 1
    path: Assets/01.Scenes/StageScene.unity
    guid: 20442198256d94b32841d8799f43da59
  - enabled: 1
    path: Assets/01.Scenes/ReleaseStages/Stage1.unity
    guid: 672791e953e31d54bae12a2cced5a41d
  - enabled: 1
    path: Assets/01.Scenes/ReleaseStages/Stage2.unity
    guid: a7d8180b7c7d1b74687455455cf01de0
  - enabled: 1
    path: Assets/01.Scenes/ReleaseStages/Stage3.unity
    guid: 31aad1b1b53ed0c46a1d2e98919c8f10
  - enabled: 1
    path: Assets/01.Scenes/ReleaseStages/Stage4.unity
    guid: c163a99163e1f42fab431e05c1fee204
  - enabled: 1
    path: Assets/01.Scenes/ReleaseStages/Stage5.unity
    guid: 6a80535054368b04aae0f677fde3280d
  - enabled: 1
<<<<<<< HEAD
    path: Assets/01.Scenes/Stages/Tutorial/Stage6.unity
    guid: 278c9aa1ca7861a41ae82bc9bb7100db
  - enabled: 1
    path: Assets/01.Scenes/Stages/Tutorial Plate.unity
    guid: 7b6a2b9ea4c971b4a810622b42cbfff5
=======
    path: Assets/01.Scenes/ReleaseStages/Stage5.unity
    guid: 8539c126f91917b4cbb3efacb4cb199e
  - enabled: 1
    path: Assets/01.Scenes/ReleaseStages/Stage6.unity
    guid: 0badbb969ea49f440aab9e8fcff60d59
  - enabled: 1
    path: Assets/01.Scenes/ReleaseStages/Stage7.unity
    guid: 7b6a2b9ea4c971b4a810622b42cbfff5
  - enabled: 1
    path: Assets/01.Scenes/ReleaseStages/Stage8.unity
    guid: 2160af72941aa2243a98eb63e94ac527
  - enabled: 1
    path: Assets/01.Scenes/ReleaseStages/Stage9.unity
    guid: 1dec3887417e51a47b59c6a1ec64918f
>>>>>>> 599584bf
  m_configObjects: {}<|MERGE_RESOLUTION|>--- conflicted
+++ resolved
@@ -27,13 +27,6 @@
     path: Assets/01.Scenes/ReleaseStages/Stage5.unity
     guid: 6a80535054368b04aae0f677fde3280d
   - enabled: 1
-<<<<<<< HEAD
-    path: Assets/01.Scenes/Stages/Tutorial/Stage6.unity
-    guid: 278c9aa1ca7861a41ae82bc9bb7100db
-  - enabled: 1
-    path: Assets/01.Scenes/Stages/Tutorial Plate.unity
-    guid: 7b6a2b9ea4c971b4a810622b42cbfff5
-=======
     path: Assets/01.Scenes/ReleaseStages/Stage5.unity
     guid: 8539c126f91917b4cbb3efacb4cb199e
   - enabled: 1
@@ -48,5 +41,4 @@
   - enabled: 1
     path: Assets/01.Scenes/ReleaseStages/Stage9.unity
     guid: 1dec3887417e51a47b59c6a1ec64918f
->>>>>>> 599584bf
   m_configObjects: {}